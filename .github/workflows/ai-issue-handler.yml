--- conflicted
+++ resolved
@@ -429,11 +429,7 @@
               core.setOutput('pr_number', pullRequest.number.toString());
               core.setOutput('created_pr', 'true'); // Signal that PR was created
 
-<<<<<<< HEAD
-              // Optional: Comment on the PR after merging
-=======
-              # Optional: Comment on the issue after creating the PR
->>>>>>> 1add72e8
+              // Optional: Comment on the issue after creating the PR
               await github.rest.issues.createComment({
                  owner: context.repo.owner,
                  repo: context.repo.repo,
